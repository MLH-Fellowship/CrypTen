--- conflicted
+++ resolved
@@ -60,12 +60,6 @@
         self.assertTrue(test_passed, msg=msg)
         self.assertTrue(hasattr(encrypted_tensor, "_mac"), "_mac attribute failed to propagate")
         self.assertEqual(encrypted_tensor._mac, 0, "_mac attribute has incorrect value")
-<<<<<<< HEAD
-
-        self.assertTrue(hasattr(encrypted_tensor, "_mac"), "_mac attribute failed to propagate")
-        self.assertEqual(encrypted_tensor._mac, 0, "_mac attribute has incorrect value")
-=======
->>>>>>> be40e571
 
     def _check_tuple(self, encrypted_tuple, reference, msg, tolerance=None):
         self.assertTrue(isinstance(encrypted_tuple, tuple))
